--- conflicted
+++ resolved
@@ -348,10 +348,6 @@
 
         # Shift existing residues and their atom numbers to accommodate the new residue
         for res in self._residues[residue.idx:]:
-<<<<<<< HEAD
-            # print('res to shift', res)
-=======
->>>>>>> 4318594f
             self._clear_from_index_resnum(res)
             res.number = add_to_gro_number(res.number, 1)
             self._add_to_index_resnum(res)
